"""
Unit tests for the frontend code.
"""
from __future__ import division
from __future__ import print_function
from __future__ import unicode_literals

import unittest
import logging

import ga4gh.datamodel as datamodel
import ga4gh.frontend as frontend
import ga4gh.protocol as protocol


class TestFrontend(unittest.TestCase):
    """
    Tests the basic routing and HTTP handling for the Flask app.
    """
    exampleUrl = 'www.example.com'

    @classmethod
    def setUpClass(cls):
        config = {
            "DATA_SOURCE": "simulated://",
            "SIMULATED_BACKEND_RANDOM_SEED": 1111,
            "SIMULATED_BACKEND_NUM_CALLS": 1,
            "SIMULATED_BACKEND_VARIANT_DENSITY": 1.0,
            "SIMULATED_BACKEND_NUM_VARIANT_SETS": 1,
            # "DEBUG" : True
        }
        frontend.reset()
        frontend.configure(
            baseConfig="TestConfig", extraConfig=config)
        cls.app = frontend.app.test_client()
        # silence usually unhelpful CORS log
        logging.getLogger('ga4gh.frontend.cors').setLevel(logging.CRITICAL)

        # example test values
        cls.backend = frontend.app.backend
        cls.dataRepo = cls.backend.getDataRepository()
        cls.referenceSet = cls.dataRepo.getReferenceSets()[0]
        cls.referenceSetId = cls.referenceSet.getId()
        cls.reference = cls.referenceSet.getReferences()[0]
        cls.referenceId = cls.reference.getId()
        cls.dataset = cls.backend.getDataRepository().getDatasets()[0]
        cls.datasetId = cls.dataset.getId()
        cls.variantSet = cls.dataset.getVariantSets()[0]
        cls.variantSetId = cls.variantSet.getId()
        gaVariant = cls.variantSet.getVariants("1", 0, 2**32).next()
        cls.variantId = gaVariant.id
        cls.callSet = cls.variantSet.getCallSets()[0]
        cls.callSetId = cls.callSet.getId()
        cls.readGroupSet = cls.dataset.getReadGroupSets()[0]
        cls.readGroupSetId = cls.readGroupSet.getId()
        cls.readGroup = cls.readGroupSet.getReadGroups()[0]
        cls.readGroupId = cls.readGroup.getId()
        cls.readAlignment = cls.readGroup.getReadAlignments().next()
        cls.readAlignmentId = cls.readAlignment.id

    def sendPostRequest(self, path, request):
        """
        Sends the specified GA request object and returns the response.
        """
        headers = {
            'Content-type': 'application/json',
            'Origin': self.exampleUrl,
        }
        return self.app.post(
            path, headers=headers, data=protocol.toJson(request))

    def sendGetRequest(self, path):
        """
        Sends a get request to the specified URL and returns the response.
        """
        headers = {
            'Origin': self.exampleUrl,
        }
        return self.app.get(path, headers=headers)

    def sendVariantsSearch(self):
        response = self.sendVariantSetsSearch()
        variantSets = protocol.fromJson(
            response.data, protocol.SearchVariantSetsResponse).variant_sets
        request = protocol.SearchVariantsRequest()
        request.variant_set_id = variantSets[0].id
        request.reference_name = "1"
        request.start = 0
        request.end = 1
        return self.sendPostRequest('/variants/search', request)

    def sendVariantSetsSearch(self):
        request = protocol.SearchVariantSetsRequest()
        request.dataset_id = self.datasetId
        return self.sendPostRequest('/variantsets/search', request)

    def sendCallSetsSearch(self):
        response = self.sendVariantSetsSearch()
        variantSets = protocol.fromJson(
            response.data, protocol.SearchVariantSetsResponse).variant_sets
        request = protocol.SearchCallSetsRequest()
        request.variant_set_id = variantSets[0].id
        return self.sendPostRequest('/callsets/search', request)

    def sendReadsSearch(self, readGroupIds=None, referenceId=None):
        request = protocol.SearchReadsRequest()
<<<<<<< HEAD
        request.read_group_ids.extend(readGroupIds)
        request.reference_id = self.referenceId
=======
        request.readGroupIds = readGroupIds
        request.referenceId = referenceId
>>>>>>> 02e86e3c
        return self.sendPostRequest('/reads/search', request)

    def sendDatasetsSearch(self):
        request = protocol.SearchDatasetsRequest()
        return self.sendPostRequest('/datasets/search', request)

    def sendReferencesSearch(self):
        path = "/references/search"
        request = protocol.SearchReferencesRequest()
        response = self.sendPostRequest(path, request)
        return response

    def sendGetVariant(self, id_=None):
        if id_ is None:
            id_ = self.variantId
        path = "/variants/{}".format(id_)
        response = self.sendGetRequest(path)
        return response

    def sendGetVariantSet(self, id_=None):
        if id_ is None:
            id_ = self.variantSetId
        path = "/variantsets/{}".format(id_)
        response = self.sendGetRequest(path)
        return response

    def sendGetDataset(self, id_=None):
        if id_ is None:
            id_ = self.datasetId
        path = "/datasets/{}".format(id_)
        response = self.sendGetRequest(path)
        return response

    def sendGetReadGroup(self, id_=None):
        if id_ is None:
            id_ = self.readGroupId
        path = "/readgroups/{}".format(id_)
        response = self.sendGetRequest(path)
        return response

    def sendGetReference(self, id_=None):
        if id_ is None:
            id_ = self.referenceId
        path = "/references/{}".format(id_)
        response = self.sendGetRequest(path)
        return response

    def sendGetReadGroupSet(self, id_=None):
        if id_ is None:
            id_ = self.readGroupSetId
        path = "/readgroupsets/{}".format(id_)
        response = self.sendGetRequest(path)
        return response

    def sendGetCallset(self, id_=None):
        if id_ is None:
            id_ = self.callSetId
        path = "/callsets/{}".format(id_)
        response = self.sendGetRequest(path)
        return response

    def sendGetReferenceSet(self, id_=None):
        if id_ is None:
            id_ = self.referenceSetId
        path = "/referencesets/{}".format(id_)
        response = self.sendGetRequest(path)
        return response

    def sendListRequest(self, path, request):
        headers = {
            'Origin': self.exampleUrl,
        }
        data = protocol.toJsonDict(request)
        response = self.app.get(path, data=data, headers=headers)
        return response

    def sendReferenceBasesList(self, id_=None):
        if id_ is None:
            id_ = self.referenceId
        path = "/references/{}/bases".format(id_)
        request = protocol.ListReferenceBasesRequest()
        response = self.sendListRequest(path, request)
        return response

    def test404sReturnJson(self):
        paths = [
            '/doesNotExist',
            '/reads/sea',
            '/variantsets/id/doesNotExist',
        ]
        for path in paths:
            response = self.app.get(path)
            protocol.fromJson(
                response.get_data(), protocol.GAException)
            self.assertEqual(404, response.status_code)

    def testCors(self):
        def assertHeaders(response):
            self.assertEqual(self.exampleUrl,
                             response.headers['Access-Control-Allow-Origin'])
            self.assertTrue('Content-Type' in response.headers)
        # Post-based search methods
        assertHeaders(self.sendVariantsSearch())
        assertHeaders(self.sendVariantSetsSearch())
        assertHeaders(self.sendReadsSearch())
        assertHeaders(self.sendReferencesSearch())
        assertHeaders(self.sendReferenceBasesList())
        assertHeaders(self.sendDatasetsSearch())
        # Get-based accessor methods
        assertHeaders(self.sendGetVariantSet())
        assertHeaders(self.sendGetReference())
        assertHeaders(self.sendGetReferenceSet())
        assertHeaders(self.sendGetReadGroupSet())
        assertHeaders(self.sendGetReadGroup())
        assertHeaders(self.sendGetVariant())
        assertHeaders(self.sendGetDataset())
        # TODO: Test other methods as they are implemented

    def verifySearchRouting(self, path, getDefined=False):
        """
        Verifies that the specified path has the correct routing for a
        search command. If getDefined is False we check to see if it
        returns the correct status code.
        """
        response = self.app.post(path)
        protocol.fromJson(
            response.get_data(), protocol.GAException)
        self.assertEqual(415, response.status_code)
        if not getDefined:
            getResponse = self.app.get(path)
            protocol.fromJson(
                getResponse.get_data(), protocol.GAException)
            self.assertEqual(405, getResponse.status_code)

        # Malformed requests should return 400
        for badJson in ["", None, "JSON", "<xml/>", "{]"]:
            badResponse = self.app.post(
                path, data=badJson,
                headers={'Content-type': 'application/json'})
            self.assertEqual(400, badResponse.status_code)

        # OPTIONS should return success
        self.assertEqual(200, self.app.options(path).status_code)

    def testRouteReferences(self):
        referenceId = self.referenceId
        paths = ['/references/{}', '/references/{}/bases']
        for path in paths:
            path = path.format(referenceId)
            self.assertEqual(200, self.app.get(path).status_code)
        referenceSetId = self.referenceSetId
        paths = ['/referencesets/{}']
        for path in paths:
            path = path.format(referenceSetId)
            self.assertEqual(200, self.app.get(path).status_code)
        self.verifySearchRouting('/referencesets/search', True)
        self.verifySearchRouting('/references/search', True)

    def testRouteCallsets(self):
        path = '/callsets/search'
        self.assertEqual(415, self.app.post(path).status_code)
        self.assertEqual(200, self.app.options(path).status_code)
        self.assertEqual(405, self.app.get(path).status_code)

    def testRouteReads(self):
        paths = ['/reads/search', '/readgroupsets/search']
        for path in paths:
            self.verifySearchRouting(path)

    def testRouteVariants(self):
        self.verifySearchRouting('/variantsets/search', True)
        self.verifySearchRouting('/variants/search', False)

    def testRouteIndex(self):
        path = "/"
        response = self.app.get(path)
        self.assertEqual(200, response.status_code)
        self.assertEqual("text/html", response.mimetype)
        self.assertGreater(len(response.data), 0)

    def testVariantsSearch(self):
        response = self.sendVariantsSearch()
        self.assertEqual(200, response.status_code)
        responseData = protocol.fromJson(
            response.data, protocol.SearchVariantsResponse)
        self.assertEqual(len(responseData.variants), 1)

    def testVariantSetsSearch(self):
        response = self.sendVariantSetsSearch()
        self.assertEqual(200, response.status_code)
        responseData = protocol.fromJson(
            response.data, protocol.SearchVariantSetsResponse)
        self.assertEqual(len(responseData.variant_sets), 1)

    def testGetDataset(self):
        # Test OK: ID found
        response = self.sendDatasetsSearch()
        responseData = protocol.fromJson(
            response.data, protocol.SearchDatasetsResponse)
        datasetId = responseData.datasets[0].id
        response = self.sendGetDataset(datasetId)
        self.assertEqual(200, response.status_code)

        # Test Error: 404, ID not found
        obfuscated = datamodel.CompoundId.obfuscate("notValid")
        compoundId = datamodel.DatasetCompoundId.parse(obfuscated)
        response = self.sendGetDataset(str(compoundId))
        self.assertEqual(404, response.status_code)

    def testGetVariantSet(self):
        response = self.sendVariantSetsSearch()
        responseData = protocol.fromJson(
            response.data, protocol.SearchVariantSetsResponse)
        variantSetId = responseData.variant_sets[0].id
        response = self.sendGetVariantSet(variantSetId)
        self.assertEqual(200, response.status_code)
        obfuscated = datamodel.CompoundId.obfuscate("notValid:notValid")
        compoundId = datamodel.VariantSetCompoundId.parse(obfuscated)
        response = self.sendGetVariantSet(str(compoundId))
        self.assertEqual(404, response.status_code)

    def testGetReadGroupSet(self):
        response = self.sendGetReadGroupSet()
        self.assertEqual(200, response.status_code)
        responseData = protocol.fromJson(response.data, protocol.ReadGroupSet)
        self.assertEqual(
            responseData.id, self.readGroupSetId)

    def testGetReadGroup(self):
        response = self.sendGetReadGroup()
        self.assertEqual(200, response.status_code)
        responseData = protocol.fromJson(response.data, protocol.ReadGroup)
        self.assertEqual(
            responseData.id, self.readGroupId)

    def testGetCallset(self):
        response = self.sendGetCallset()
        self.assertEqual(200, response.status_code)
        responseData = protocol.fromJson(response.data, protocol.CallSet)
        self.assertEqual(
            responseData.id, self.callSetId)

    def testGetVariant(self):
        response = self.sendGetVariant()
        self.assertEqual(200, response.status_code)

    def testCallSetsSearch(self):
        response = self.sendCallSetsSearch()
        self.assertEqual(200, response.status_code)
        responseData = protocol.fromJson(
            response.data, protocol.SearchCallSetsResponse)
        self.assertEqual(len(responseData.call_sets), 1)

    def testReadsSearch(self):
        response = self.sendReadsSearch(readGroupIds=[self.readGroupId],
                                        referenceId=self.referenceId)
        self.assertEqual(200, response.status_code)
        responseData = protocol.fromJson(
            response.data, protocol.SearchReadsResponse)
        self.assertEqual(len(responseData.alignments), 2)
        self.assertEqual(
            responseData.alignments[0].id,
            self.readAlignmentId)

    def testDatasetsSearch(self):
        response = self.sendDatasetsSearch()
        responseData = protocol.fromJson(
            response.data, protocol.SearchDatasetsResponse)
        datasets = list(responseData.datasets)
        self.assertEqual(self.datasetId, datasets[0].id)

    def testNoAuthentication(self):
        path = '/oauth2callback'
        self.assertEqual(501, self.app.get(path).status_code)

    def testSearchUnmappedReads(self):
        response = self.sendReadsSearch(readGroupIds=[self.readGroupId],
                                        referenceId=None)
        self.assertEqual(501, response.status_code)

    def testSearchReadsMultipleReadGroupSets(self):
        response = self.sendReadsSearch(readGroupIds=[self.readGroupId, "42"],
                                        referenceId=self.referenceId)
        self.assertEqual(501, response.status_code)<|MERGE_RESOLUTION|>--- conflicted
+++ resolved
@@ -104,13 +104,8 @@
 
     def sendReadsSearch(self, readGroupIds=None, referenceId=None):
         request = protocol.SearchReadsRequest()
-<<<<<<< HEAD
-        request.read_group_ids.extend(readGroupIds)
-        request.reference_id = self.referenceId
-=======
-        request.readGroupIds = readGroupIds
-        request.referenceId = referenceId
->>>>>>> 02e86e3c
+        request.read_group_ids = readGroupIds
+        request.reference_id = referenceId
         return self.sendPostRequest('/reads/search', request)
 
     def sendDatasetsSearch(self):
