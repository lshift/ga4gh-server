language: python
python:
  - "2.7"
sudo: false

cache:
  directories:
    - $HOME/.cache/pip
<<<<<<< HEAD

before_cache:
  - rm -f $HOME/.cache/pip/log/debug.log

before_install:
  - wget 'http://www.well.ox.ac.uk/~jk/wheelhouse.tar'
  - tar -xvf wheelhouse.tar
=======
>>>>>>> 02e86e3c

install:
  - pip install pip --upgrade 
  - pip install -r requirements.txt
  - python setup.py sdist
  - pip install dist/ga4gh*.tar.gz

before_script:
  # the following two lines are to prevent travis from
  # verbosely complaining about a security problem; see issue 54
  - mkdir $HOME/.python-eggs
  - chmod og-w $HOME/.python-eggs

# run_tests.py runs everything under the script: tag so only put commands
# under it that we want to run (and want to be able to run) as local tests
script:
  - flake8 *.py tests ga4gh scripts --exclude=ez_setup.py
  - nosetests --with-coverage --cover-package ga4gh
              --cover-inclusive --cover-min-percentage 85
              --cover-branches --cover-erase -v
  - make clean -C docs
  - make -C docs<|MERGE_RESOLUTION|>--- conflicted
+++ resolved
@@ -6,19 +6,9 @@
 cache:
   directories:
     - $HOME/.cache/pip
-<<<<<<< HEAD
-
-before_cache:
-  - rm -f $HOME/.cache/pip/log/debug.log
-
-before_install:
-  - wget 'http://www.well.ox.ac.uk/~jk/wheelhouse.tar'
-  - tar -xvf wheelhouse.tar
-=======
->>>>>>> 02e86e3c
-
+    
 install:
-  - pip install pip --upgrade 
+  - pip install pip --upgrade
   - pip install -r requirements.txt
   - python setup.py sdist
   - pip install dist/ga4gh*.tar.gz
