--- conflicted
+++ resolved
@@ -17,18 +17,14 @@
 oic==0.7.6
 pyOpenSSL==0.15.1
 lxml==3.4.4
-<<<<<<< HEAD
-CherryPy==3.8.0
 
 # FIXME: Switch to using this once released
 # protobuf>=3.0.0b1
 
 datetime
-=======
 # Requirements for test OIDC provider.
 cherrypy==3.2.4
 pyaml==15.03.1
 Jinja2==2.7.3
 yubico-client==1.9.1
-pyjwkest==1.0.1
->>>>>>> 9d335e29
+pyjwkest==1.0.1