"""
Client classes for the GA4GH reference implementation.
"""
from __future__ import division
from __future__ import print_function
from __future__ import unicode_literals

import requests
import posixpath
import logging

import ga4gh.protocol as protocol
import ga4gh.pb as pb
import ga4gh.exceptions as exceptions


class AbstractClient(object):
    """
    The abstract superclass of GA4GH Client objects.
    """

    def __init__(self, logLevel=0):
        self._pageSize = None
        self._logLevel = logLevel
        self._protocolBytesReceived = 0
        logging.basicConfig()
        self._logger = logging.getLogger(__name__)
        self._logger.setLevel(logLevel)

    def _deserializeResponse(self, jsonResponseString, protocolResponseClass):
        self._protocolBytesReceived += len(jsonResponseString)
        self._logger.debug("response:{}".format(jsonResponseString))
        if not jsonResponseString:
            raise exceptions.EmptyResponseException()
        return protocol.fromJson(jsonResponseString, protocolResponseClass)

    def _runSearchPageRequest(
            self, protocolRequest, objectName, protocolResponseClass):
        """
        Runs a complete transaction with the server to obtain a single
        page of search results.
        """
        raise NotImplemented()

    def _runSearchRequest(
            self, protocolRequest, objectName, protocolResponseClass):
        """
        Runs the specified request at the specified objectName and instantiates
        an object of the specified class. We yield each object in listAttr.
        If pages of results are present, repeat this process until the
        pageToken is null.
        """
        notDone = True
        while notDone:
            responseObject = self._runSearchPageRequest(
                protocolRequest, objectName, protocolResponseClass)
            valueList = getattr(
                responseObject,
                protocol.getValueListName(protocolResponseClass))
            for extract in valueList:
                yield extract
            notDone = bool(responseObject.next_page_token)
            protocolRequest.page_token = responseObject.next_page_token

    def _runListReferenceBasesPageRequest(self, id_, protocolRequest):
        """
        Runs a complete transaction with the server to get a single
        page of results for the specified ListReferenceBasesRequest.
        """
        raise NotImplemented()

    def listReferenceBases(self, id_, start=0, end=None):
        """
        Returns an iterator over the bases from the server in the form
        of consecutive strings. This command does not conform to the
        patterns of the other search and get requests, and is implemented
        differently.
        """
        request = protocol.ListReferenceBasesRequest()
        request.start = pb.int(start)
        request.end = pb.int(end)
        notDone = True
        # TODO We should probably use a StringIO here to make string buffering
        # a bit more efficient.
        basesList = []
        while notDone:
            response = self._runListReferenceBasesPageRequest(id_, request)
            basesList.append(response.sequence)
            notDone = bool(response.next_page_token)
            request.page_token = response.next_page_token
        return "".join(basesList)

    def _runGetRequest(self, objectName, protocolResponseClass, id_):
        """
        Requests an object from the server and returns the object of
        type protocolResponseClass that has id id_.
        Used for requests where a single object is the expected response.
        """
        raise NotImplemented()

    def getPageSize(self):
        """
        Returns the suggested maximum size of pages of results returned by
        the server.
        """
        return self._pageSize

    def setPageSize(self, pageSize):
        """
        Sets the requested maximum size of pages of results returned by the
        server to the specified value.
        """
        self._pageSize = pageSize

    def getProtocolBytesReceived(self):
        """
        Returns the total number of protocol bytes received from the server
        by this client.

        :return: The number of bytes consumed by protocol traffic read from
            the server during the lifetime of this client.
        :rtype: int
        """
        return self._protocolBytesReceived

    def getDataset(self, datasetId):
        """
        Returns the Dataset with the specified ID from the server.

        :param str datasetId: The ID of the Dataset of interest.
        :return: The Dataset of interest.
        :rtype: :class:`ga4gh.protocol.Dataset`
        """
        return self._runGetRequest("datasets", protocol.Dataset, datasetId)

    def getReferenceSet(self, referenceSetId):
        """
        Returns the ReferenceSet with the specified ID from the server.

        :param str referenceSetId: The ID of the ReferenceSet of interest.
        :return: The ReferenceSet of interest.
        :rtype: :class:`ga4gh.protocol.ReferenceSet`
        """
        return self._runGetRequest(
            "referencesets", protocol.ReferenceSet, referenceSetId)

    def getReference(self, referenceId):
        """
        Returns the Reference with the specified ID from the server.

        :param str referenceId: The ID of the Reference of interest.
        :return: The Reference of interest.
        :rtype: :class:`ga4gh.protocol.Reference`
        """
        return self._runGetRequest(
            "references", protocol.Reference, referenceId)

    def getReadGroupSet(self, readGroupSetId):
        """
        Returns the ReadGroupSet with the specified ID from the server.

        :param str readGroupSetId: The ID of the ReadGroupSet of interest.
        :return: The ReadGroupSet of interest.
        :rtype: :class:`ga4gh.protocol.ReadGroupSet`
        """
        return self._runGetRequest(
            "readgroupsets", protocol.ReadGroupSet, readGroupSetId)

    def getReadGroup(self, readGroupId):
        """
        Returns the ReadGroup with the specified ID from the server.

        :param str readGroupId: The ID of the ReadGroup of interest.
        :return: The ReadGroup of interest.
        :rtype: :class:`ga4gh.protocol.ReadGroup`
        """
        return self._runGetRequest(
            "readgroups", protocol.ReadGroup, readGroupId)

    def getCallSet(self, callSetId):
        """
        Returns the CallSet with the specified ID from the server.

        :param str callSetId: The ID of the CallSet of interest.
        :return: The CallSet of interest.
        :rtype: :class:`ga4gh.protocol.CallSet`
        """
        return self._runGetRequest("callsets", protocol.CallSet, callSetId)

    def getVariant(self, variantId):
        """
        Returns the Variant with the specified ID from the server.

        :param str variantId: The ID of the Variant of interest.
        :return: The Variant of interest.
        :rtype: :class:`ga4gh.protocol.Variant`
        """
        return self._runGetRequest("variants", protocol.Variant, variantId)

    def getVariantSet(self, variantSetId):
        """
        Returns the VariantSet with the specified ID from the server.

        :param str variantSetId: The ID of the VariantSet of interest.
        :return: The VariantSet of interest.
        :rtype: :class:`ga4gh.protocol.VariantSet`
        """
        return self._runGetRequest(
            "variantsets", protocol.VariantSet, variantSetId)

    def getVariantAnnotationSet(self, variantAnnotationSetId):
        """
        Returns the VariantAnnotationSet with the specified ID from
        the server.

        :param str variantAnnotationSetId: The ID of the
            VariantAnnotationSet of interest.
        :return: The VariantAnnotationSet of interest.
        :rtype: :class:`ga4gh.protocol.VariantAnnotationSet`
        """
        return self._runGetRequest(
            "variantannotationsets", protocol.VariantAnnotationSet,
            variantAnnotationSetId)

    def getFeatureSet(self, featureSetId):
        """
        Returns the FeatureSet with the specified ID from the server.

        :param str featureSetId: The ID of the FeatureSet of interest.
        :return: The FeatureSet of interest.
        :rtype: :class:`ga4gh.protocol.FeatureSet`
        """
        return self._runGetRequest(
            "featuresets", protocol.FeatureSet, featureSetId)

    def getFeature(self, compoundId):
        """
        Returns the feature with the specified ID from the server.

        :param str compoundId: The compound ID of the requested feature
        :return: The requested ga4gh.protocol.Feature object.
        """
        return self._runGetRequest("features", protocol.Feature, compoundId)

    def searchVariants(
            self, variantSetId, start=None, end=None, referenceName=None,
            callSetIds=None):
        """
        Returns an iterator over the Variants fulfilling the specified
        conditions from the specified VariantSet.

        :param str variantSetId: The ID of the
            :class:`ga4gh.protocol.VariantSet` of interest.
        :param int start: Required. The beginning of the window (0-based,
            inclusive) for which overlapping variants should be returned.
            Genomic positions are non-negative integers less than reference
            length. Requests spanning the join of circular genomes are
            represented as two requests one on each side of the join
            (position 0).
        :param int end: Required. The end of the window (0-based, exclusive)
            for which overlapping variants should be returned.
        :param str referenceName: The name of the
            :class:`ga4gh.protocol.Reference` we wish to return variants from.
        :param list callSetIds: Only return variant calls which belong to call
            sets with these IDs. If an empty array, returns variants without
            any call objects. If null, returns all variant calls.

        :return: An iterator over the :class:`ga4gh.protocol.Variant` objects
            defined by the query parameters.
        :rtype: iter
        """
        request = protocol.SearchVariantsRequest()
        request.reference_name = pb.string(referenceName)
        request.start = pb.int(start)
        request.end = pb.int(end)
        request.variant_set_id = variantSetId
        request.call_set_ids.extend(pb.string(callSetIds))
        request.page_size = pb.int(self._pageSize)
        return self._runSearchRequest(
            request, "variants", protocol.SearchVariantsResponse)

    def searchVariantAnnotations(
<<<<<<< HEAD
            self, variantAnnotationSetId, referenceName="", referenceId="",
            start=0, end=0, effects=[]):
=======
            self, variantAnnotationSetId, referenceName=None,
            referenceId=None, start=None, end=None, effects=[]):
>>>>>>> 9d0ce0f6
        """
        Returns an iterator over the Variant Annotations fulfilling
        the specified conditions from the specified VariantSet.

        :param str variantAnnotationSetId: The ID of the
            :class:`ga4gh.protocol.VariantAnnotationSet` of interest.
        :param int start: Required. The beginning of the window (0-based,
            inclusive) for which overlapping variants should be returned.
            Genomic positions are non-negative integers less than reference
            length. Requests spanning the join of circular genomes are
            represented as two requests one on each side of the join
            (position 0).
        :param int end: Required. The end of the window (0-based, exclusive)
            for which overlapping variants should be returned.
        :param str referenceName: The name of the
            :class:`ga4gh.protocol.Reference` we wish to return variants from.

        :return: An iterator over the
            :class:`ga4gh.protocol.VariantAnnotation` objects
            defined by the query parameters.
        :rtype: iter
        """
        request = protocol.SearchVariantAnnotationsRequest()
        request.variant_annotation_set_id = variantAnnotationSetId
        request.reference_name = referenceName
        request.reference_id = referenceId
        request.start = start
        request.end = end
        for effect in effects:
            request.effects.add().CopyFrom(protocol.OntologyTerm(**effect))
        for effect in request.effects:
            if not effect.id:
                raise exceptions.BadRequestException(
                    "Each ontology term should have an id set")
        request.page_size = pb.int(self._pageSize)
        return self._runSearchRequest(
            request, "variantannotations",
            protocol.SearchVariantAnnotationsResponse)

    def searchFeatures(
            self, featureSetId=None, parentId=None, referenceName=None,
            start=0, end=None, featureTypes=[]):
        """
        Returns the result of running a searchFeatures method
        on a request with the passed-in parameters.

        :param str featureSetId: ID of the feature Set being searched
        :param str parentId: ID (optional) of the parent feature
        :param str referenceName: name of the reference to search
            (ex: "chr1")
        :param int start: search start position on reference
        :param int end: end position on reference
        :param featureTypes: array of terms to limit search by (ex: "gene")
        :return: an iterator over Features as returned in the
            SearchFeaturesResponse object.
        """
        request = protocol.SearchFeaturesRequest()
        request.featureSetId = featureSetId
        request.parentId = parentId
        request.referenceName = referenceName
        request.start = start
        request.end = end
        request.featureTypes = featureTypes
        request.pageSize = self._pageSize
        return self._runSearchRequest(
            request, "features",
            protocol.SearchFeaturesResponse)

    def searchDatasets(self):
        """
        Returns an iterator over the Datasets on the server.

        :return: An iterator over the :class:`ga4gh.protocol.Dataset`
            objects on the server.
        """
        request = protocol.SearchDatasetsRequest()
        request.page_size = pb.int(self._pageSize)
        return self._runSearchRequest(
            request, "datasets", protocol.SearchDatasetsResponse)

    def searchVariantSets(self, datasetId):
        """
        Returns an iterator over the VariantSets fulfilling the specified
        conditions from the specified Dataset.

        :param str datasetId: The ID of the :class:`ga4gh.protocol.Dataset`
            of interest.
        :return: An iterator over the :class:`ga4gh.protocol.VariantSet`
            objects defined by the query parameters.
        """
        request = protocol.SearchVariantSetsRequest()
        request.dataset_id = datasetId
        request.page_size = pb.int(self._pageSize)
        return self._runSearchRequest(
            request, "variantsets", protocol.SearchVariantSetsResponse)

    def searchVariantAnnotationSets(self, variantSetId):
        """
        Returns an iterator over the Annotation Sets fulfilling the specified
        conditions from the specified variant set.

        :param str variantSetId: The ID of the
            :class:`ga4gh.protocol.VariantSet` of interest.
        :return: An iterator over the :class:`ga4gh.protocol.AnnotationSet`
            objects defined by the query parameters.
        """
        request = protocol.SearchVariantAnnotationSetsRequest()
        request.variant_set_id = variantSetId
        request.page_size = pb.int(self._pageSize)
        return self._runSearchRequest(
            request, "variantannotationsets",
            protocol.SearchVariantAnnotationSetsResponse)

    def searchFeatureSets(self, datasetId):
        """
        Returns an iterator over the FeatureSets fulfilling the specified
        conditions from the specified Dataset.

        :param str datasetId: The ID of the
            :class:`ga4gh.protocol.Dataset` of interest.
        :return: An iterator over the :class:`ga4gh.protocol.FeatureSet`
            objects defined by the query parameters.
        """
        request = protocol.SearchFeatureSetsRequest()
        request.dataset_id = datasetId
        request.page_size = pb.int(self._pageSize)
        return self._runSearchRequest(
            request, "featuresets", protocol.SearchFeatureSetsResponse)

    def searchReferenceSets(
            self, accession=None, md5checksum=None, assemblyId=None):
        """
        Returns an iterator over the ReferenceSets fulfilling the specified
        conditions.

        :param str accession: If not null, return the reference sets for which
            the `accession` matches this string (case-sensitive, exact match).
        :param str md5checksum: If not null, return the reference sets for
            which the `md5checksum` matches this string (case-sensitive, exact
            match). See :class:`ga4gh.protocol.ReferenceSet::md5checksum` for
            details.
        :param str assemblyId: If not null, return the reference sets for which
            the `assemblyId` matches this string (case-sensitive, exact match).
        :return: An iterator over the :class:`ga4gh.protocol.ReferenceSet`
            objects defined by the query parameters.
        """
        request = protocol.SearchReferenceSetsRequest()
        request.accession = pb.string(accession)
        request.md5checksum = pb.string(md5checksum)
        request.assembly_id = pb.string(assemblyId)
        request.page_size = pb.int(self._pageSize)
        return self._runSearchRequest(
            request, "referencesets", protocol.SearchReferenceSetsResponse)

    def searchReferences(
            self, referenceSetId, accession=None, md5checksum=None):
        """
        Returns an iterator over the References fulfilling the specified
        conditions from the specified Dataset.

        :param str referenceSetId: The ReferenceSet to search.
        :param str accession: If not None, return the references for which the
            `accession` matches this string (case-sensitive, exact match).
        :param str md5checksum: If not None, return the references for which
            the `md5checksum` matches this string (case-sensitive, exact
            match).
        :return: An iterator over the :class:`ga4gh.protocol.Reference`
            objects defined by the query parameters.
        """
        request = protocol.SearchReferencesRequest()
        request.reference_set_id = referenceSetId
        request.accession = pb.string(accession)
        request.md5checksum = pb.string(md5checksum)
        request.page_size = pb.int(self._pageSize)
        return self._runSearchRequest(
            request, "references", protocol.SearchReferencesResponse)

    def searchCallSets(self, variantSetId, name=None):
        """
        Returns an iterator over the CallSets fulfilling the specified
        conditions from the specified VariantSet.

        :param str name: Only CallSets matching the specified name will
            be returned.
        :return: An iterator over the :class:`ga4gh.protocol.CallSet`
            objects defined by the query parameters.
        """
        request = protocol.SearchCallSetsRequest()
        request.variant_set_id = variantSetId
        request.name = pb.string(name)
        request.page_size = pb.int(self._pageSize)
        return self._runSearchRequest(
            request, "callsets", protocol.SearchCallSetsResponse)

    def searchReadGroupSets(self, datasetId, name=None):
        """
        Returns an iterator over the ReadGroupSets fulfilling the specified
        conditions from the specified Dataset.

        :param str name: Only ReadGroupSets matching the specified name
            will be returned.
        :return: An iterator over the :class:`ga4gh.protocol.ReadGroupSet`
            objects defined by the query parameters.
        :rtype: iter
        """
        request = protocol.SearchReadGroupSetsRequest()
        request.dataset_id = datasetId
        request.name = pb.string(name)
        request.page_size = pb.int(self._pageSize)
        return self._runSearchRequest(
            request, "readgroupsets", protocol.SearchReadGroupSetsResponse)

    def searchReads(
            self, readGroupIds, referenceId=None, start=None, end=None):
        """
        Returns an iterator over the Reads fulfilling the specified
        conditions from the specified ReadGroupIds.

        :param str readGroupIds: The IDs of the
            :class:`ga4gh.protocol.ReadGroup` of interest.
        :param str referenceId: The name of the
            :class:`ga4gh.protocol.Reference` we wish to return reads
            mapped to.
        :param int start: The start position (0-based) of this query. If a
            reference is specified, this defaults to 0. Genomic positions are
            non-negative integers less than reference length. Requests spanning
            the join of circular genomes are represented as two requests one on
            each side of the join (position 0).
        :param int end: The end position (0-based, exclusive) of this query.
            If a reference is specified, this defaults to the reference's
            length.
        :return: An iterator over the
            :class:`ga4gh.protocol.ReadAlignment` objects defined by
            the query parameters.
        :rtype: iter
        """
        request = protocol.SearchReadsRequest()
        request.read_group_ids.extend(readGroupIds)
        request.reference_id = pb.string(referenceId)
        request.start = pb.int(start)
        request.end = pb.int(end)
        request.page_size = pb.int(self._pageSize)
        return self._runSearchRequest(
            request, "reads", protocol.SearchReadsResponse)


class HttpClient(AbstractClient):
    """
    The GA4GH HTTP client. This class provides methods corresponding to the
    GA4GH search and object GET methods.

    .. todo:: Add a better description of the role of this class and include
        links to the high-level API documention.

    :param str urlPrefix: The base URL of the GA4GH server we wish to
        communicate with. This should include the 'http' or 'https' prefix.
    :param int logLevel: The amount of debugging information to log using
        the :mod:`logging` module. This is :data:`logging.WARNING` by default.
    :param str authenticationKey: The authentication key provided by the
        server after logging in.
    """

    def __init__(
            self, urlPrefix, logLevel=logging.WARNING, authenticationKey=None):
        super(HttpClient, self).__init__(logLevel)
        self._urlPrefix = urlPrefix
        self._authenticationKey = authenticationKey
        self._session = requests.Session()
        self._setupHttpSession()
        requestsLog = logging.getLogger("requests.packages.urllib3")
        requestsLog.setLevel(logLevel)
        requestsLog.propagate = True

    def _setupHttpSession(self):
        """
        Sets up the common HTTP session parameters used by requests.
        """
        headers = {"Content-type": "application/json"}
        self._session.headers.update(headers)
        # TODO is this unsafe????
        self._session.verify = False

    def _checkResponseStatus(self, response):
        """
        Checks the speficied HTTP response from the requests package and
        raises an exception if a non-200 HTTP code was returned by the
        server.
        """
        if response.status_code != requests.codes.ok:
            self._logger.error("%s %s", response.status_code, response.text)
            raise exceptions.RequestNonSuccessException(
                "Url {0} had status_code {1}".format(
                    response.url, response.status_code))

    def _getHttpParameters(self):
        """
        Returns the basic HTTP parameters we need all requests.
        """
        return {'key': self._authenticationKey}

    def _runSearchPageRequest(
            self, protocolRequest, objectName, protocolResponseClass):
        url = posixpath.join(self._urlPrefix, objectName + '/search')
        data = protocol.toJson(protocolRequest)
        self._logger.debug("request:{}".format(data))
        response = self._session.post(
            url, params=self._getHttpParameters(), data=data)
        self._checkResponseStatus(response)
        return self._deserializeResponse(response.text, protocolResponseClass)

    def _runGetRequest(self, objectName, protocolResponseClass, id_):
        urlSuffix = "{objectName}/{id}".format(objectName=objectName, id=id_)
        url = posixpath.join(self._urlPrefix, urlSuffix)
        response = self._session.get(url, params=self._getHttpParameters())
        self._checkResponseStatus(response)
        return self._deserializeResponse(response.text, protocolResponseClass)

    def _runListReferenceBasesPageRequest(self, id_, request):
        urlSuffix = "references/{id}/bases".format(id=id_)
        url = posixpath.join(self._urlPrefix, urlSuffix)
        params = self._getHttpParameters()
        params.update(protocol.toJsonDict(request))
        response = self._session.get(url, params=params)
        self._checkResponseStatus(response)
        return self._deserializeResponse(
            response.text, protocol.ListReferenceBasesResponse)


class LocalClient(AbstractClient):

    def __init__(self, backend):
        super(LocalClient, self).__init__()
        self._backend = backend
        self._getMethodMap = {
            "callsets": self._backend.runGetCallSet,
            "datasets": self._backend.runGetDataset,
            "referencesets": self._backend.runGetReferenceSet,
            "references": self._backend.runGetReference,
            "variantsets": self._backend.runGetVariantSet,
            "featuresets": self._backend.runGetFeatureSet,
            "variants": self._backend.runGetVariant,
            "features": self._backend.runGetFeature,
            "readgroupsets": self._backend.runGetReadGroupSet,
            "readgroups": self._backend.runGetReadGroup,
            "variantannotationsets": self._backend.runGetVariantAnnotationSet
        }
        self._searchMethodMap = {
            "callsets": self._backend.runSearchCallSets,
            "datasets": self._backend.runSearchDatasets,
            "referencesets": self._backend.runSearchReferenceSets,
            "references": self._backend.runSearchReferences,
            "variantsets": self._backend.runSearchVariantSets,
            "featuresets": self._backend.runSearchFeatureSets,
            "variants": self._backend.runSearchVariants,
            "features": self._backend.runSearchFeatures,
            "readgroupsets": self._backend.runSearchReadGroupSets,
            "reads": self._backend.runSearchReads,
            "variantannotations": self._backend.runSearchVariantAnnotations,
            "variantannotationsets":
                self._backend.runSearchVariantAnnotationSets
        }

    def _runGetRequest(self, objectName, protocolResponseClass, id_):
        getMethod = self._getMethodMap[objectName]
        responseJson = getMethod(id_)
        return self._deserializeResponse(responseJson, protocolResponseClass)

    def _runSearchPageRequest(
            self, protocolRequest, objectName, protocolResponseClass):
        searchMethod = self._searchMethodMap[objectName]
        responseJson = searchMethod(protocol.toJson(protocolRequest))
        return self._deserializeResponse(responseJson, protocolResponseClass)

    def _runListReferenceBasesPageRequest(self, id_, request):
        requestArgs = protocol.toJsonDict(request)
        # We need to remove end from this dict if it's not specified because
        # of the way we're interacting with Flask and HTTP GET params.
        # TODO: This is a really nasty way of doing things; we really
        # should just have a request object and pass that around instead of an
        # arguments dictionary.
        if request.end is 0:
            del requestArgs["end"]
        if request.page_token == '':
            del requestArgs["pageToken"]
        responseJson = self._backend.runListReferenceBases(id_, requestArgs)
        return self._deserializeResponse(
            responseJson, protocol.ListReferenceBasesResponse)<|MERGE_RESOLUTION|>--- conflicted
+++ resolved
@@ -280,13 +280,8 @@
             request, "variants", protocol.SearchVariantsResponse)
 
     def searchVariantAnnotations(
-<<<<<<< HEAD
             self, variantAnnotationSetId, referenceName="", referenceId="",
             start=0, end=0, effects=[]):
-=======
-            self, variantAnnotationSetId, referenceName=None,
-            referenceId=None, start=None, end=None, effects=[]):
->>>>>>> 9d0ce0f6
         """
         Returns an iterator over the Variant Annotations fulfilling
         the specified conditions from the specified VariantSet.
