--- conflicted
+++ resolved
@@ -442,51 +442,32 @@
         # TODO fill out a bit more
         rng = random.Random(seed)
         alignment = protocol.ReadAlignment()
-<<<<<<< HEAD
-        alignment.aligned_quality.extend([1, 2, 3])
-        alignment.aligned_sequence = "ACT"
-        alignment.fragment_id = 'TODO'
-        gaPosition = alignment.alignment.position
+        alignment.fragment_length = rng.randint(10, 100)
+        #alignment.aligned_quality.clear()
+        alignment.aligned_sequence = ""
+        for i in range(alignment.fragment_length):
+            # TODO: are these reasonable quality values?
+            alignment.aligned_quality.append(rng.randint(1, 20))
+            alignment.aligned_sequence += rng.choice("ACGT")
+        alignment.fragment_id = "frag{}".format(seed)
+
+        gaLinearAlignment = alignment.alignment
+        gaPosition = gaLinearAlignment.position
         gaPosition.position = 0
         gaPosition.reference_name = "NotImplemented"
         gaPosition.strand = protocol.POS_STRAND
         alignment.duplicate_fragment = False
         alignment.failed_vendor_quality_checks = False
-        alignment.fragment_length = 3
+
         alignment.fragment_name = "simulated{}".format(i)
+        alignment.info.clear()
+        alignment.next_mate_position.Clear()
+        alignment.number_reads = 0
         alignment.proper_placement = False
         alignment.read_group_id = self.getId()
+        alignment.read_number = -1
         alignment.secondary_alignment = False
         alignment.supplementary_alignment = False
-=======
-        alignment.fragmentLength = rng.randint(10, 100)
-        alignment.alignedQuality = []
-        alignment.alignedSequence = ""
-        for i in range(alignment.fragmentLength):
-            # TODO: are these reasonable quality values?
-            alignment.alignedQuality.append(rng.randint(1, 20))
-            alignment.alignedSequence += rng.choice("ACGT")
-        alignment.fragmentId = "frag{}".format(seed)
-        gaPosition = protocol.Position()
-        gaPosition.position = 0
-        gaPosition.referenceName = "NotImplemented"
-        gaPosition.strand = protocol.Strand.POS_STRAND
-        gaLinearAlignment = protocol.LinearAlignment()
-        gaLinearAlignment.position = gaPosition
-        alignment.alignment = gaLinearAlignment
-        alignment.duplicateFragment = False
-        alignment.failedVendorQualityChecks = False
-
-        alignment.fragmentName = "simulated{}".format(i)
-        alignment.info = {}
-        alignment.nextMatePosition = None
-        alignment.numberReads = None
-        alignment.properPlacement = False
-        alignment.readGroupId = self.getId()
-        alignment.readNumber = None
-        alignment.secondaryAlignment = False
-        alignment.supplementaryAlignment = False
->>>>>>> 9d335e29
         alignment.id = self.getReadAlignmentId(alignment)
         return alignment
 
@@ -588,120 +569,64 @@
         # TODO fill out remaining fields
         # TODO refine in tandem with code in converters module
         ret = protocol.ReadAlignment()
-<<<<<<< HEAD
         ret.fragment_id = 'TODO'
-        if read.query_qualities is not None:
-            ret.aligned_quality.extend(list(read.query_qualities))
+        if read.query_qualities is None:
+            pass #ret.aligned_quality.clear()
+        else:
+            ret.aligned_quality.extend(read.query_qualities)
         ret.aligned_sequence = read.query_sequence
-        ret.alignment.mapping_quality = read.mapping_quality
-        samFile = self._parentContainer.getFileHandle(
-            self._parentSamFilePath)
-        ret.alignment.position.reference_name = samFile.getrname(
-            read.reference_id)
-        ret.alignment.position.position = read.reference_start
-        ret.alignment.position.strand = protocol.POS_STRAND
-        if SamFlags.isFlagSet(read.flag, SamFlags.REVERSED):
-            ret.alignment.position.strand = protocol.NEG_STRAND
-        for operation, length in read.cigar:
-            gaCigarUnit = ret.alignment.cigar.add()
-            gaCigarUnit.operation = SamCigar.int2ga(operation)
-            gaCigarUnit.operation_length = length
-            # gaCigarUnit.referenceSequence = None  # TODO fix this!
+        if SamFlags.isFlagSet(read.flag, SamFlags.READ_UNMAPPED):
+            ret.alignment.Clear()
+        else:
+            ret.alignment.mapping_quality = read.mapping_quality
+            ret.alignment.position.reference_name = samFile.getrname(
+                read.reference_id)
+            ret.alignment.position.position = read.reference_start
+            ret.alignment.position.strand = protocol.POS_STRAND
+            if SamFlags.isFlagSet(read.flag, SamFlags.READ_REVERSE_STRAND):
+                ret.alignment.position.strand = protocol.NEG_STRAND
+            for operation, length in read.cigar:
+                gaCigarUnit = protocol.CigarUnit()
+                gaCigarUnit.operation = SamCigar.int2ga(operation)
+                gaCigarUnit.operation_length = length
+                gaCigarUnit.reference_sequence = ""  # TODO fix this!
+                ret.alignment.cigar.extend([gaCigarUnit])
         ret.duplicate_fragment = SamFlags.isFlagSet(
-            read.flag, SamFlags.DUPLICATE_FRAGMENT)
+            read.flag, SamFlags.DUPLICATE_READ)
         ret.failed_vendor_quality_checks = SamFlags.isFlagSet(
-            read.flag, SamFlags.FAILED_VENDOR_QUALITY_CHECKS)
+            read.flag, SamFlags.FAILED_QUALITY_CHECK)
         ret.fragment_length = read.template_length
         ret.fragment_name = read.query_name
         for key, value in read.tags:
             ret.info[key].values.add(string_value=str(value))
-        if read.next_reference_id != -1:
-            ret.next_mate_position.reference_name = samFile.getrname(
-                read.next_reference_id)
+        if SamFlags.isFlagSet(read.flag, SamFlags.MATE_UNMAPPED):
+            pass
+        else:
+            if read.next_reference_id != -1:
+                ret.next_mate_position.reference_name = samFile.getrname(
+                    read.next_reference_id)
+            else:
+                ret.next_mate_position.reference_name = ""
             ret.next_mate_position.position = read.next_reference_start
             ret.next_mate_position.strand = protocol.POS_STRAND
-            if SamFlags.isFlagSet(read.flag, SamFlags.NEXT_MATE_REVERSED):
+            if SamFlags.isFlagSet(read.flag, SamFlags.MATE_REVERSE_STRAND):
                 ret.next_mate_position.strand = protocol.NEG_STRAND
-        # TODO Is this the correct mapping between numberReads and
-        # sam flag 0x1? What about the mapping between numberReads
-        # and 0x40 and 0x80?
-        if SamFlags.isFlagSet(read.flag, SamFlags.NUMBER_READS):
+        if SamFlags.isFlagSet(read.flag, SamFlags.READ_PAIRED):
             ret.number_reads = 2
-            if SamFlags.isFlagSet(read.flag,
-                                  SamFlags.READ_NUMBER_ONE |
-                                  SamFlags.READ_NUMBER_TWO):
+        else:
+            ret.number_reads = 1
+        ret.read_number = -1
+        if SamFlags.isFlagSet(read.flag, SamFlags.FIRST_IN_PAIR):
+            if SamFlags.isFlagSet(read.flag, SamFlags.SECOND_IN_PAIR):
                 ret.read_number = 2
-            elif SamFlags.isFlagSet(read.flag, SamFlags.READ_NUMBER_ONE):
+            else:
                 ret.read_number = 0
-            elif SamFlags.isFlagSet(read.flag, SamFlags.READ_NUMBER_TWO):
-                ret.read_number = 1
+        elif SamFlags.isFlagSet(read.flag, SamFlags.SECOND_IN_PAIR):
+            ret.read_number = 1
         ret.proper_placement = SamFlags.isFlagSet(
-            read.flag, SamFlags.PROPER_PLACEMENT)
+            read.flag, SamFlags.READ_PROPER_PAIR)
         ret.read_group_id = self.getId()
         ret.secondary_alignment = SamFlags.isFlagSet(
-=======
-        ret.fragmentId = 'TODO'
-        if read.query_qualities is None:
-            ret.alignedQuality = []
-        else:
-            ret.alignedQuality = list(read.query_qualities)
-        ret.alignedSequence = read.query_sequence
-        if SamFlags.isFlagSet(read.flag, SamFlags.READ_UNMAPPED):
-            ret.alignment = None
-        else:
-            ret.alignment = protocol.LinearAlignment()
-            ret.alignment.mappingQuality = read.mapping_quality
-            ret.alignment.position = protocol.Position()
-            ret.alignment.position.referenceName = samFile.getrname(
-                read.reference_id)
-            ret.alignment.position.position = read.reference_start
-            ret.alignment.position.strand = protocol.Strand.POS_STRAND
-            if SamFlags.isFlagSet(read.flag, SamFlags.READ_REVERSE_STRAND):
-                ret.alignment.position.strand = protocol.Strand.NEG_STRAND
-            ret.alignment.cigar = []
-            for operation, length in read.cigar:
-                gaCigarUnit = protocol.CigarUnit()
-                gaCigarUnit.operation = SamCigar.int2ga(operation)
-                gaCigarUnit.operationLength = length
-                gaCigarUnit.referenceSequence = None  # TODO fix this!
-                ret.alignment.cigar.append(gaCigarUnit)
-        ret.duplicateFragment = SamFlags.isFlagSet(
-            read.flag, SamFlags.DUPLICATE_READ)
-        ret.failedVendorQualityChecks = SamFlags.isFlagSet(
-            read.flag, SamFlags.FAILED_QUALITY_CHECK)
-        ret.fragmentLength = read.template_length
-        ret.fragmentName = read.query_name
-        ret.info = {key: [str(value)] for key, value in read.tags}
-        if SamFlags.isFlagSet(read.flag, SamFlags.MATE_UNMAPPED):
-            ret.nextMatePosition = None
-        else:
-            ret.nextMatePosition = protocol.Position()
-            if read.next_reference_id != -1:
-                ret.nextMatePosition.referenceName = samFile.getrname(
-                    read.next_reference_id)
-            else:
-                ret.nextMatePosition.referenceName = ""
-            ret.nextMatePosition.position = read.next_reference_start
-            ret.nextMatePosition.strand = protocol.Strand.POS_STRAND
-            if SamFlags.isFlagSet(read.flag, SamFlags.MATE_REVERSE_STRAND):
-                ret.nextMatePosition.strand = protocol.Strand.NEG_STRAND
-        if SamFlags.isFlagSet(read.flag, SamFlags.READ_PAIRED):
-            ret.numberReads = 2
-        else:
-            ret.numberReads = 1
-        ret.readNumber = None
-        if SamFlags.isFlagSet(read.flag, SamFlags.FIRST_IN_PAIR):
-            if SamFlags.isFlagSet(read.flag, SamFlags.SECOND_IN_PAIR):
-                ret.readNumber = 2
-            else:
-                ret.readNumber = 0
-        elif SamFlags.isFlagSet(read.flag, SamFlags.SECOND_IN_PAIR):
-            ret.readNumber = 1
-        ret.properPlacement = SamFlags.isFlagSet(
-            read.flag, SamFlags.READ_PROPER_PAIR)
-        ret.readGroupId = self.getId()
-        ret.secondaryAlignment = SamFlags.isFlagSet(
->>>>>>> 9d335e29
             read.flag, SamFlags.SECONDARY_ALIGNMENT)
         ret.supplementary_alignment = SamFlags.isFlagSet(
             read.flag, SamFlags.SUPPLEMENTARY_ALIGNMENT)
