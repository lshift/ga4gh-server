--- conflicted
+++ resolved
@@ -20,6 +20,7 @@
 import oic
 import oic.oauth2
 import oic.oic.message as message
+import proto
 import requests
 
 import ga4gh
@@ -27,11 +28,7 @@
 import ga4gh.datamodel as datamodel
 import ga4gh.protocol as protocol
 import ga4gh.exceptions as exceptions
-<<<<<<< HEAD
-import proto
-=======
 import ga4gh.datarepo as datarepo
->>>>>>> 02e86e3c
 
 
 MIMETYPE = "application/json"
